--- conflicted
+++ resolved
@@ -2,7 +2,6 @@
 
 use crate::init;
 use crate::sync::IrqSafeSpinLock;
-<<<<<<< HEAD
 use crate::mem;
 use alloc::{
     boxed::Box,
@@ -10,10 +9,7 @@
 };
 use core::sync::atomic::{AtomicUsize, Ordering};
 use crate::arch::platform::cpu::{self, Cpu};
-=======
-use alloc::collections::BTreeMap;
 use libsys::proc::Pid;
->>>>>>> 4ffbb8c1
 
 pub mod elf;
 pub mod thread;
@@ -30,7 +26,7 @@
 pub use sched::Scheduler;
 //pub(self) use sched::SCHED;
 
-<<<<<<< HEAD
+//<<<<<<< HEAD
 // <<<<<<< HEAD
 // macro_rules! spawn {
 //     (fn ($dst_arg:ident : usize) $body:block, $src_arg:expr) => {{
@@ -58,10 +54,10 @@
 //    SCHED.switch(false);
 //}
 
-///
-pub fn process(id: Pid) -> ProcessRef {
-    PROCESSES.lock().get(&id).unwrap().clone()
-}
+// ///
+// pub fn process(id: Pid) -> ProcessRef {
+//     PROCESSES.lock().get(&id).unwrap().clone()
+// }
 
 macro_rules! spawn {
     (fn ($dst_arg:ident : usize) $body:block, $src_arg:expr) => {{
@@ -83,30 +79,22 @@
     (fn () $body:block) => (spawn!(fn (_arg: usize) $body, 0usize))
 }
 
-/// Global list of all processes in the system
-=======
-/// Performs a task switch.
-///
-/// See [Scheduler::switch]
-pub fn switch() {
-    SCHED.switch(false);
-}
+// /// Global list of all processes in the system
+// // =======
+// /// Performs a task switch.
+// ///
+// /// See [Scheduler::switch]
+// pub fn switch() {
+//     SCHED.switch(false);
+// }
 
->>>>>>> 4ffbb8c1
+// >>>>>>> feat/thread
 pub(self) static PROCESSES: IrqSafeSpinLock<BTreeMap<Pid, ProcessRef>> =
     IrqSafeSpinLock::new(BTreeMap::new());
 
 pub(self) static THREADS: IrqSafeSpinLock<BTreeMap<u32, ThreadRef>> =
     IrqSafeSpinLock::new(BTreeMap::new());
 
-/// Sets up initial process and enters it.
-///
-/// See [Scheduler::enter]
-///
-/// # Safety
-///
-/// Unsafe: May only be called once.
-<<<<<<< HEAD
 pub unsafe fn enter(is_bsp: bool) -> ! {
     static COUNTER: AtomicUsize = AtomicUsize::new(0);
 
@@ -119,30 +107,8 @@
     }
 
     if is_bsp {
-        sched::enqueue(Process::new_kernel(init::init_fn, 0).unwrap().id());
-    } else {
-        spawn!(fn () {
-            loop {}
-        });
+        Process::new_kernel(init::init_fn, 0).unwrap().enqueue();
     }
-    // if let Some((start, end)) = initrd {
-    //     let initrd = Box::into_raw(Box::new((mem::virtualize(start), mem::virtualize(end))));
-
-    //     spawn!(fn (initrd_ptr: usize) {
-    //         loop {}
-    //         // debugln!("Running kernel init process");
-
-    //         // let (start, _end) = unsafe { *(initrd_ptr as *const (usize, usize)) };
-    //         // Process::execve(|space| elf::load_elf(space, start as *const u8), 0).unwrap();
-    //         // panic!("This code should not run");
-    //     }, initrd as usize);
-    // }
 
     sched.enter();
-=======
-pub unsafe fn enter() -> ! {
-    SCHED.init();
-    Process::new_kernel(init::init_fn, 0).unwrap().enqueue();
-    SCHED.enter();
->>>>>>> 4ffbb8c1
 }