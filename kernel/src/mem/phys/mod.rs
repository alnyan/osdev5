--- conflicted
+++ resolved
@@ -143,19 +143,16 @@
     MANAGER.lock().as_mut().unwrap().free_page(page)
 }
 
-<<<<<<< HEAD
 pub fn statistics() -> PageStatistics {
     MANAGER.lock().as_ref().unwrap().statistics()
 }
 
-=======
 /// Clones the source page.
 ///
 /// If returned address is the same as `page`, this means
 /// `page`'s refcount has increased and the page is Copy-on-Write.
 /// This case has to be handled accordingly
 ///
->>>>>>> ac13154c
 /// # Safety
 ///
 /// Unsafe: accepts arbitrary `page` arguments
