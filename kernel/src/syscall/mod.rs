--- conflicted
+++ resolved
@@ -8,19 +8,13 @@
 use core::time::Duration;
 use libsys::{
     abi,
-<<<<<<< HEAD
     signal::Signal,
-    stat::{AT_EMPTY_PATH, AT_FDCWD},
-};
-use vfs::{FileMode, IoctlCmd, OpenFlags, Stat, VnodeRef};
-=======
     error::Errno,
     ioctl::IoctlCmd,
     stat::{FileMode, OpenFlags, Stat, AT_EMPTY_PATH, AT_FDCWD},
     traits::{Read, Write},
 };
 use vfs::VnodeRef;
->>>>>>> ac13154c
 
 pub mod arg;
 pub use arg::*;
